// Copyright 2020 The go-ethereum Authors
// This file is part of the go-ethereum library.
//
// The go-ethereum library is free software: you can redistribute it and/or modify
// it under the terms of the GNU Lesser General Public License as published by
// the Free Software Foundation, either version 3 of the License, or
// (at your option) any later version.
//
// The go-ethereum library is distributed in the hope that it will be useful,
// but WITHOUT ANY WARRANTY; without even the implied warranty of
// MERCHANTABILITY or FITNESS FOR A PARTICULAR PURPOSE. See the
// GNU Lesser General Public License for more details.
//
// You should have received a copy of the GNU Lesser General Public License
// along with the go-ethereum library. If not, see <http://www.gnu.org/licenses/>.

package gasprice

import (
	"context"
	"errors"
	"math"
	"math/big"
	"testing"

	"github.com/ethereum/go-ethereum/common"
	"github.com/ethereum/go-ethereum/consensus/ethash"
	"github.com/ethereum/go-ethereum/core"
	"github.com/ethereum/go-ethereum/core/rawdb"
	"github.com/ethereum/go-ethereum/core/types"
	"github.com/ethereum/go-ethereum/core/vm"
	"github.com/ethereum/go-ethereum/crypto"
	"github.com/ethereum/go-ethereum/event"
	"github.com/ethereum/go-ethereum/params"
	"github.com/ethereum/go-ethereum/rpc"
)

const testHead = 32

type testBackend struct {
	chain   *core.BlockChain
	pending bool // pending block available
}

func (b *testBackend) HeaderByNumber(ctx context.Context, number rpc.BlockNumber) (*types.Header, error) {
	if number > testHead {
		return nil, nil
	}
	if number == rpc.EarliestBlockNumber {
		number = 0
	}
	if number == rpc.FinalizedBlockNumber {
		return b.chain.CurrentFinalBlock(), nil
	}
	if number == rpc.SafeBlockNumber {
		return b.chain.CurrentSafeBlock(), nil
	}
	if number == rpc.LatestBlockNumber {
		number = testHead
	}
	if number == rpc.PendingBlockNumber {
		if b.pending {
			number = testHead + 1
		} else {
			return nil, nil
		}
	}
	return b.chain.GetHeaderByNumber(uint64(number)), nil
}

func (b *testBackend) BlockByNumber(ctx context.Context, number rpc.BlockNumber) (*types.Block, error) {
	if number > testHead {
		return nil, nil
	}
	if number == rpc.EarliestBlockNumber {
		number = 0
	}
	if number == rpc.FinalizedBlockNumber {
<<<<<<< HEAD
		header := b.chain.CurrentFinalBlock()
		if header == nil {
			return nil, errors.New("finalized block not found")
		}
		number = rpc.BlockNumber(header.Number.Uint64())
	}
	if number == rpc.SafeBlockNumber {
		header := b.chain.CurrentSafeBlock()
		if header == nil {
			return nil, errors.New("safe block not found")
		}
		number = rpc.BlockNumber(header.Number.Uint64())
=======
		number = rpc.BlockNumber(b.chain.CurrentFinalBlock().Number.Uint64())
	}
	if number == rpc.SafeBlockNumber {
		number = rpc.BlockNumber(b.chain.CurrentSafeBlock().Number.Uint64())
>>>>>>> bed84606
	}
	if number == rpc.LatestBlockNumber {
		number = testHead
	}
	if number == rpc.PendingBlockNumber {
		if b.pending {
			number = testHead + 1
		} else {
			return nil, nil
		}
	}
	return b.chain.GetBlockByNumber(uint64(number)), nil
}

func (b *testBackend) GetReceipts(ctx context.Context, hash common.Hash) (types.Receipts, error) {
	return b.chain.GetReceiptsByHash(hash), nil
}

func (b *testBackend) PendingBlockAndReceipts() (*types.Block, types.Receipts) {
	if b.pending {
		block := b.chain.GetBlockByNumber(testHead + 1)
		return block, b.chain.GetReceiptsByHash(block.Hash())
	}
	return nil, nil
}

func (b *testBackend) ChainConfig() *params.ChainConfig {
	return b.chain.Config()
}

func (b *testBackend) SubscribeChainHeadEvent(ch chan<- core.ChainHeadEvent) event.Subscription {
	return nil
}

func (b *testBackend) teardown() {
	b.chain.Stop()
}

// newTestBackend creates a test backend. OBS: don't forget to invoke tearDown
// after use, otherwise the blockchain instance will mem-leak via goroutines.
func newTestBackend(t *testing.T, londonBlock *big.Int, pending bool) *testBackend {
	var (
		key, _ = crypto.HexToECDSA("b71c71a67e1177ad4e901695e1b4b9ee17ae16c6668d313eac2f96dbcda3f291")
		addr   = crypto.PubkeyToAddress(key.PublicKey)
		config = *params.TestChainConfig // needs copy because it is modified below
		gspec  = &core.Genesis{
			Config: &config,
			Alloc:  core.GenesisAlloc{addr: {Balance: big.NewInt(math.MaxInt64)}},
		}
		signer = types.LatestSigner(gspec.Config)
	)
	config.LondonBlock = londonBlock
	config.ArrowGlacierBlock = londonBlock
<<<<<<< HEAD
	config.GibbsBlock = nil
	config.LubanBlock = nil
	config.PlatoBlock = nil
	config.HertzBlock = nil
=======
	config.GrayGlacierBlock = londonBlock
	config.TerminalTotalDifficulty = common.Big0
>>>>>>> bed84606
	engine := ethash.NewFaker()

	// Generate testing blocks
	_, blocks, _ := core.GenerateChainWithGenesis(gspec, engine, testHead+1, func(i int, b *core.BlockGen) {
		b.SetCoinbase(common.Address{1})

		var txdata types.TxData
		if londonBlock != nil && b.Number().Cmp(londonBlock) >= 0 {
			txdata = &types.DynamicFeeTx{
				ChainID:   gspec.Config.ChainID,
				Nonce:     b.TxNonce(addr),
				To:        &common.Address{},
				Gas:       30000,
				GasFeeCap: big.NewInt(100 * params.GWei),
				GasTipCap: big.NewInt(int64(i+1) * params.GWei),
				Data:      []byte{},
			}
		} else {
			txdata = &types.LegacyTx{
				Nonce:    b.TxNonce(addr),
				To:       &common.Address{},
				Gas:      21000,
				GasPrice: big.NewInt(int64(i+1) * params.GWei),
				Value:    big.NewInt(100),
				Data:     []byte{},
			}
		}
		b.AddTx(types.MustSignNewTx(key, signer, txdata))
	})
	// Construct testing chain
	chain, err := core.NewBlockChain(rawdb.NewMemoryDatabase(), &core.CacheConfig{TrieCleanNoPrefetch: true}, gspec, nil, engine, vm.Config{}, nil, nil)
	if err != nil {
		t.Fatalf("Failed to create local chain, %v", err)
	}
<<<<<<< HEAD
	_, err = chain.InsertChain(blocks)
	if err != nil {
		t.Fatalf("Failed to insert blocks, %v", err)
	}
=======
	chain.InsertChain(blocks)
	chain.SetFinalized(chain.GetBlockByNumber(25).Header())
	chain.SetSafe(chain.GetBlockByNumber(25).Header())
>>>>>>> bed84606
	return &testBackend{chain: chain, pending: pending}
}

func (b *testBackend) CurrentHeader() *types.Header {
	return b.chain.CurrentHeader()
}

func (b *testBackend) GetBlockByNumber(number uint64) *types.Block {
	return b.chain.GetBlockByNumber(number)
}

func TestSuggestTipCap(t *testing.T) {
	config := Config{
		Blocks:     3,
		Percentile: 60,
		Default:    big.NewInt(params.GWei),
	}
	var cases = []struct {
		fork   *big.Int // London fork number
		expect *big.Int // Expected gasprice suggestion
	}{
		{nil, big.NewInt(params.GWei * int64(30))},
		{big.NewInt(0), big.NewInt(params.GWei * int64(30))},  // Fork point in genesis
		{big.NewInt(1), big.NewInt(params.GWei * int64(30))},  // Fork point in first block
		{big.NewInt(32), big.NewInt(params.GWei * int64(30))}, // Fork point in last block
		{big.NewInt(33), big.NewInt(params.GWei * int64(30))}, // Fork point in the future
	}
	for _, c := range cases {
		backend := newTestBackend(t, c.fork, false)
		oracle := NewOracle(backend, config)

		// The gas price sampled is: 32G, 31G, 30G, 29G, 28G, 27G
		got, err := oracle.SuggestTipCap(context.Background())
		backend.teardown()
		if err != nil {
			t.Fatalf("Failed to retrieve recommended gas price: %v", err)
		}
		if got.Cmp(c.expect) != 0 {
			t.Fatalf("Gas price mismatch, want %d, got %d", c.expect, got)
		}
	}
}<|MERGE_RESOLUTION|>--- conflicted
+++ resolved
@@ -76,25 +76,10 @@
 		number = 0
 	}
 	if number == rpc.FinalizedBlockNumber {
-<<<<<<< HEAD
-		header := b.chain.CurrentFinalBlock()
-		if header == nil {
-			return nil, errors.New("finalized block not found")
-		}
-		number = rpc.BlockNumber(header.Number.Uint64())
-	}
-	if number == rpc.SafeBlockNumber {
-		header := b.chain.CurrentSafeBlock()
-		if header == nil {
-			return nil, errors.New("safe block not found")
-		}
-		number = rpc.BlockNumber(header.Number.Uint64())
-=======
 		number = rpc.BlockNumber(b.chain.CurrentFinalBlock().Number.Uint64())
 	}
 	if number == rpc.SafeBlockNumber {
 		number = rpc.BlockNumber(b.chain.CurrentSafeBlock().Number.Uint64())
->>>>>>> bed84606
 	}
 	if number == rpc.LatestBlockNumber {
 		number = testHead
@@ -148,15 +133,12 @@
 	)
 	config.LondonBlock = londonBlock
 	config.ArrowGlacierBlock = londonBlock
-<<<<<<< HEAD
+	config.GrayGlacierBlock = londonBlock
 	config.GibbsBlock = nil
 	config.LubanBlock = nil
 	config.PlatoBlock = nil
 	config.HertzBlock = nil
-=======
-	config.GrayGlacierBlock = londonBlock
 	config.TerminalTotalDifficulty = common.Big0
->>>>>>> bed84606
 	engine := ethash.NewFaker()
 
 	// Generate testing blocks
@@ -191,16 +173,10 @@
 	if err != nil {
 		t.Fatalf("Failed to create local chain, %v", err)
 	}
-<<<<<<< HEAD
 	_, err = chain.InsertChain(blocks)
 	if err != nil {
 		t.Fatalf("Failed to insert blocks, %v", err)
 	}
-=======
-	chain.InsertChain(blocks)
-	chain.SetFinalized(chain.GetBlockByNumber(25).Header())
-	chain.SetSafe(chain.GetBlockByNumber(25).Header())
->>>>>>> bed84606
 	return &testBackend{chain: chain, pending: pending}
 }
 
