--- conflicted
+++ resolved
@@ -122,15 +122,6 @@
 
 // Fuzz is the fuzzing entry-point.
 // The function must return
-<<<<<<< HEAD
-// 1 if the fuzzer should increase priority of the
-//
-//	given input during subsequent fuzzing (for example, the input is lexically
-//	correct and was parsed successfully);
-//
-// -1 if the input must not be added to corpus even if gives new coverage; and
-// 0  otherwise
-=======
 //
 //   - 1 if the fuzzer should increase priority of the
 //     given input during subsequent fuzzing (for example, the input is lexically
@@ -138,7 +129,6 @@
 //   - -1 if the input must not be added to corpus even if gives new coverage; and
 //   - 0 otherwise
 //
->>>>>>> bed84606
 // other values are reserved for future use.
 func Fuzz(input []byte) int {
 	program := Generate(input)
